import subprocess

from setuptools import Command, find_packages, setup

# -----------------------------------------------------------------------------


def system(command):
    class SystemCommand(Command):
        user_options = []

        def initialize_options(self):
            pass

        def finalize_options(self):
            pass

        def run(self):
            subprocess.check_call(command, shell=True)

    return SystemCommand


# -----------------------------------------------------------------------------

setup(
    name="Flask-RESTy",
    version='0.19.1',
    description="Building blocks for REST APIs for Flask",
    url='https://github.com/4Catalyzer/flask-resty',
    author="Jimmy Jia",
    author_email='tesrin@gmail.com',
    license='MIT',
    classifiers=(
        'Development Status :: 3 - Alpha',
        'Framework :: Flask',
        'Environment :: Web Environment',
        'Intended Audience :: Developers',
        'License :: OSI Approved :: MIT License',
        'Operating System :: OS Independent',
        'Programming Language :: Python',
        'Programming Language :: Python :: 2',
        'Programming Language :: Python :: 3',
        'Topic :: Internet :: WWW/HTTP :: Dynamic Content',
        'Topic :: Software Development :: Libraries :: Python Modules',
    ),
    keywords='rest flask',
    packages=find_packages(exclude=('tests',)),
    install_requires=(
        'Flask >= 0.10',
        'Flask-SQLAlchemy >= 1.0',
        'marshmallow >= 2.2.0',
        'SQLAlchemy >= 1.0.0',
        'Werkzeug >= 0.11',
    ),
    extras_require={
<<<<<<< HEAD
        'docs': ('sphinx', 'pallets-sphinx-themes'),
=======
        'apispec': ('apispec >= 0.39.0',),
>>>>>>> 289e4fff
        'jwt': ('PyJWT >= 1.4.0', 'cryptography >= 2.0.0'),
    },
    cmdclass={
        'clean': system('rm -rf build dist *.egg-info'),
        'docs': system('make -C docs html'),
        'package': system('python setup.py pandoc sdist bdist_wheel'),
        'pandoc': system('pandoc README.md -o README.rst'),
        'publish': system('twine upload dist/*'),
        'release': system('python setup.py clean package publish'),
        'test': system('tox'),
    },
)<|MERGE_RESOLUTION|>--- conflicted
+++ resolved
@@ -54,11 +54,8 @@
         'Werkzeug >= 0.11',
     ),
     extras_require={
-<<<<<<< HEAD
         'docs': ('sphinx', 'pallets-sphinx-themes'),
-=======
         'apispec': ('apispec >= 0.39.0',),
->>>>>>> 289e4fff
         'jwt': ('PyJWT >= 1.4.0', 'cryptography >= 2.0.0'),
     },
     cmdclass={
