import subprocess

from setuptools import Command, setup

# -----------------------------------------------------------------------------


def system(command):
    class SystemCommand(Command):
        user_options = []

        def initialize_options(self):
            pass

        def finalize_options(self):
            pass

        def run(self):
            subprocess.check_call(command, shell=True)

    return SystemCommand


# -----------------------------------------------------------------------------

setup(
    name="Flask-RESTy",
    version='0.21.0',
    description="Building blocks for REST APIs for Flask",
    url='https://github.com/4Catalyzer/flask-resty',
    author="4Catalyzer",
    author_email='tesrin@gmail.com',
    license='MIT',
    python_requires='>=3.5',
    classifiers=[
        'Development Status :: 3 - Alpha',
        'Framework :: Flask',
        'Environment :: Web Environment',
        'Intended Audience :: Developers',
        'License :: OSI Approved :: MIT License',
        'Operating System :: OS Independent',
        'Programming Language :: Python',
        'Programming Language :: Python :: 3',
        'Programming Language :: Python :: 3.5',
        'Programming Language :: Python :: 3.6',
        'Programming Language :: Python :: 3.7',
        'Programming Language :: Python :: 3 :: Only',
        'Topic :: Internet :: WWW/HTTP :: Dynamic Content',
        'Topic :: Software Development :: Libraries :: Python Modules',
    ],
    keywords='rest flask',
    packages=('flask_resty',),
    install_requires=(
        'Flask >= 1.0.3',
        'Flask-SQLAlchemy >= 1.0',
        'marshmallow >= 2.2.0',
        'SQLAlchemy >= 1.0.0',
        'Werkzeug >= 0.11',
    ),
    extras_require={
        'docs': ('sphinx', 'pallets-sphinx-themes'),
        'jwt': ('PyJWT >= 1.4.0', 'cryptography >= 2.0.0'),
        'tests': (
            'coverage',
            'flake8',
            'flake8-config-4catalyzer',
            'psycopg2-binary',
            'pytest',
        ),
    },
    cmdclass={
        'clean': system('rm -rf build dist *.egg-info'),
<<<<<<< HEAD
        'docs': system('make -C docs html'),
        'package': system('python setup.py pandoc sdist bdist_wheel'),
        'pandoc': system('pandoc README.md -o README.rst'),
=======
        'package': system('python setup.py sdist bdist_wheel'),
>>>>>>> 1c408cba
        'publish': system('twine upload dist/*'),
        'release': system('python setup.py clean package publish'),
        'test': system('tox'),
    },
    entry_points={
        "pytest11": ("flask-resty = flask_resty.testing",),
    },
)<|MERGE_RESOLUTION|>--- conflicted
+++ resolved
@@ -70,13 +70,8 @@
     },
     cmdclass={
         'clean': system('rm -rf build dist *.egg-info'),
-<<<<<<< HEAD
         'docs': system('make -C docs html'),
-        'package': system('python setup.py pandoc sdist bdist_wheel'),
-        'pandoc': system('pandoc README.md -o README.rst'),
-=======
         'package': system('python setup.py sdist bdist_wheel'),
->>>>>>> 1c408cba
         'publish': system('twine upload dist/*'),
         'release': system('python setup.py clean package publish'),
         'test': system('tox'),
