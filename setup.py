import subprocess

from setuptools import Command, setup

# -----------------------------------------------------------------------------


def system(command):
    class SystemCommand(Command):
        user_options = []

        def initialize_options(self):
            pass

        def finalize_options(self):
            pass

        def run(self):
            subprocess.check_call(command, shell=True)

    return SystemCommand


# -----------------------------------------------------------------------------

setup(
    name="Flask-RESTy",
    version='0.21.0',
    description="Building blocks for REST APIs for Flask",
    url='https://github.com/4Catalyzer/flask-resty',
    author="4Catalyzer",
    author_email='tesrin@gmail.com',
    license='MIT',
    python_requires='>=3.5',
    classifiers=[
        'Development Status :: 3 - Alpha',
        'Framework :: Flask',
        'Environment :: Web Environment',
        'Intended Audience :: Developers',
        'License :: OSI Approved :: MIT License',
        'Operating System :: OS Independent',
        'Programming Language :: Python',
        'Programming Language :: Python :: 3',
        'Programming Language :: Python :: 3.5',
        'Programming Language :: Python :: 3.6',
        'Programming Language :: Python :: 3.7',
        'Programming Language :: Python :: 3 :: Only',
        'Topic :: Internet :: WWW/HTTP :: Dynamic Content',
        'Topic :: Software Development :: Libraries :: Python Modules',
    ],
    keywords='rest flask',
    packages=('flask_resty',),
    install_requires=(
        'Flask >= 1.0',
        'Flask-SQLAlchemy >= 1.0',
        'marshmallow >= 2.2.0',
        'SQLAlchemy >= 1.0.0',
        'Werkzeug >= 0.11',
    ),
    extras_require={
<<<<<<< HEAD
        'docs': ('sphinx', 'pallets-sphinx-themes'),
        'apispec': ('apispec >= 0.39.0',),
=======
>>>>>>> cecefac1
        'jwt': ('PyJWT >= 1.4.0', 'cryptography >= 2.0.0'),
        'tests': (
            'coverage',
            'flake8',
            'flake8-config-4catalyzer',
            'psycopg2-binary',
            'pytest',
        ),
    },
    cmdclass={
        'clean': system('rm -rf build dist *.egg-info'),
        'docs': system('make -C docs html'),
        'package': system('python setup.py pandoc sdist bdist_wheel'),
        'pandoc': system('pandoc README.md -o README.rst'),
        'publish': system('twine upload dist/*'),
        'release': system('python setup.py clean package publish'),
        'test': system('tox'),
    },
    entry_points={
        "pytest11": ("flask-resty = flask_resty.testing",),
    },
)<|MERGE_RESOLUTION|>--- conflicted
+++ resolved
@@ -58,11 +58,7 @@
         'Werkzeug >= 0.11',
     ),
     extras_require={
-<<<<<<< HEAD
         'docs': ('sphinx', 'pallets-sphinx-themes'),
-        'apispec': ('apispec >= 0.39.0',),
-=======
->>>>>>> cecefac1
         'jwt': ('PyJWT >= 1.4.0', 'cryptography >= 2.0.0'),
         'tests': (
             'coverage',
