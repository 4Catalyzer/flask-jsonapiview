--- conflicted
+++ resolved
@@ -1,12 +1,7 @@
 dist: xenial
-<<<<<<< HEAD
-services:
-  - postgresql
-=======
 
 language: python
 
->>>>>>> b959cfb8
 jobs:
   include:
     - { python: "3.8", env: "TOXENV=lint" }
@@ -20,15 +15,9 @@
 
     - { python: "3.8", env: "TOXENV=docs" }
 
-services:
-  - postgresql
-
-<<<<<<< HEAD
-    - { python: "3.7",   env: "TOXENV=docs" }
-
     - stage: PyPI Release
       if: tag IS present
-      python: "3.7"
+      python: "3.8"
       env: []
       before_install: skip
       install: skip
@@ -44,8 +33,10 @@
         password:
           secure: "CHANGEME"
 
-=======
->>>>>>> b959cfb8
+services:
+  - postgresql
+
+
 cache:
   directories:
     - $HOME/.cache/pip
