language: python
dist: xenial
services:
  - postgresql
matrix:
  include:
<<<<<<< HEAD
    - { python: "3.7",   env: "TOXENV=lint" }
    - { python: "3.5",   env: "TOXENV=py-full-marshmallow2 DATABASE_URL=postgres://localhost/travis_ci_test" }
=======
>>>>>>> 341743bb
    - { python: "3.6",   env: "TOXENV=py-full-marshmallow2 DATABASE_URL=postgres://localhost/travis_ci_test" }
    - { python: "3.7",   env: "TOXENV=py-full-marshmallow2 DATABASE_URL=postgres://localhost/travis_ci_test" }

    - { python: "3.6",   env: "TOXENV=py-base-marshmallow2" }

    - { python: "3.6",   env: "TOXENV=py-full-marshmallow3" }
    - { python: "3.6",   env: "TOXENV=py-base-marshmallow3" }

    - { python: "3.7",   env: "TOXENV=docs" }
cache:
  directories:
    - $HOME/.cache/pip

before_install:
  - pip install -U pip
install:
  - pip install -U codecov tox

before_script:
  - psql -c 'CREATE DATABASE travis_ci_test' -U postgres
script:
  - python setup.py test

after_success:
  - codecov

branches:
  only:
    - master<|MERGE_RESOLUTION|>--- conflicted
+++ resolved
@@ -4,11 +4,7 @@
   - postgresql
 matrix:
   include:
-<<<<<<< HEAD
     - { python: "3.7",   env: "TOXENV=lint" }
-    - { python: "3.5",   env: "TOXENV=py-full-marshmallow2 DATABASE_URL=postgres://localhost/travis_ci_test" }
-=======
->>>>>>> 341743bb
     - { python: "3.6",   env: "TOXENV=py-full-marshmallow2 DATABASE_URL=postgres://localhost/travis_ci_test" }
     - { python: "3.7",   env: "TOXENV=py-full-marshmallow2 DATABASE_URL=postgres://localhost/travis_ci_test" }
 
