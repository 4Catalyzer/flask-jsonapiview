--- conflicted
+++ resolved
@@ -11,19 +11,20 @@
 # -----------------------------------------------------------------------------
 
 
-<<<<<<< HEAD
-class PaginationBase(object):
-    """A declarative specification of how LIMIT should be applied to queries
-    originating from a particular :py:class:`ModelView` to divide the results
-    of those queries into pages. Subclasses must implement :py:meth:`get_page`
-    to provide the pagination logic.
-    """
-
-=======
 class PaginationBase:
->>>>>>> cecefac1
+    """The base class for pagination components.
+
+    Pagination components control the list view fetches individual pages of
+    data, as opposed to the full collection. They handle limiting the number
+    of returned records, and fetching additional records after the initial
+    page.
+
+    Subclasses must implement :py:meth:`get_page` to provide the pagination
+    logic.
+    """
+
     def get_page(self, query, view):
-        """Apply pagination criteria to the provided `query`.
+        """Restrict the specified query to a single page.
 
         :param query: The query to paginate.
         :type query: :py:class:`sqlalchemy.orm.query.Query`
@@ -37,7 +38,7 @@
         raise NotImplementedError()
 
     def get_item_meta(self, item, view):
-        """Retrieve a value to interpolate under the `meta` key of the response.
+        """Build pagination metadata for a single item.
 
         :param item: An instance of the :py:attr:`ModelView.model`.
         :type item: obj
@@ -51,24 +52,16 @@
 
 
 class LimitPaginationBase(PaginationBase):
-    """A pagination scheme that uses a scalar value to apply a limit to
-    queries originating from a particular :py:class:`ModelView`. Subclasses
-    must implement :py:meth:`get_limit` to provide the LIMIT value.
+    """The base scheme for pagination components that limit fetched item count.
+
+    The pagination metadata will indicate the presence of additional items with
+    the ``has_next_page`` property.
+
+    Subclasses must implement :py:meth:`get_limit` to provide maximum number
+    of returned items.
     """
 
     def get_page(self, query, view):
-        """Uses the scalar value from :py:meth:`get_limit` to set the LIMIT
-        on `query`. If the number of available items exceeds the LIMIT the
-        response will have ``has_next_page`` set to ``True`` under the meta
-        key. Otherwise, this value is set to ``False``.
-
-        :param query: The query to paginate.
-        :type query: :py:class:`sqlalchemy.orm.query.Query`
-        :param view: The view with the model we wish to paginate.
-        :type view: :py:class:`ModelView`
-        :return: The items from the paginated query
-        :rtype: list
-        """
         limit = self.get_limit()
         if limit is not None:
             query = query.limit(limit + 1)
@@ -85,43 +78,44 @@
         return items
 
     def get_limit(self):
-        """Returns the scalar LIMIT value.
+        """Override this method to return the maximum number of returned items.
 
         :rtype: int
-        :raises: A :py:class:`NotImplementedError` if no implementation is
-            provided.
         """
         raise NotImplementedError()
 
 
 class MaxLimitPagination(LimitPaginationBase):
-    """A pagination scheme that sets an upper bound on the number of retrieved
-    items.
-
-    :param int max_limit: The maximum number of items to retrieve
+    """Return up to a fixed maximum number of items.
+
+    This is not especially useful and is included only for completeness.
+
+    :param int max_limit: The maximum number of items to retrieve.
     """
 
     def __init__(self, max_limit):
         self._max_limit = max_limit
 
     def get_limit(self):
-        """Returns the stored limit.
-
-        :return: The maximum number of items to retrieve.
-        :rtype: int
-        """
         return self._max_limit
 
 
 class LimitPagination(LimitPaginationBase):
-    """A pagination scheme that inspects the :py:attr:`limit_arg` query
-    parameter to apply a LIMIT value to queries origination from a particular
-    :py:class:`ModelView`. If no limit is provided the `default_limit` will be
-    applied to each query. The `max_limit` can set an upper bound on the LIMIT
-    value. The `default_limit` must be less than or equal to the `max_limit`.
-
-    :param int default_limit: The LIMIT value if none is provided in the request args
-    :param int max_limit: The maximum LIMIT value
+    """A pagination scheme that takes a user-specified limit.
+
+    This is not especially useful and is included only for completeness.
+
+    This pagination scheme uses the :py:attr:`limit_arg` query parameter to
+    limit the number of items returned by the query.
+
+    If no such limit is explicitly specified, this uses `default_limit`. If
+    `max_limit` is specified, then the user-specified limit may not exceed
+    `max_limit`.
+
+    :param int default_limit: The default maximum number of items to retrieve,
+        if the user does not specify an explicit value.
+    :param int max_limit: The maximum number of items the user is allowed to
+        request.
     """
 
     #: The name of the query parameter to inspect for the LIMIT value.
@@ -137,10 +131,6 @@
             )
 
     def get_limit(self):
-        """Retrieve the limit value from the :py:attr:`flask.Request.args`.
-
-        :raises: An :py:class:`ApiError` if the limit cannot be parsed.
-        """
         limit = flask.request.args.get(self.limit_arg)
         try:
             return self.parse_limit(limit)
@@ -148,16 +138,6 @@
             raise e.update({'source': {'parameter': self.limit_arg}})
 
     def parse_limit(self, limit):
-        """Parses the given `limit` as an integer. If no `limit` is provided,
-        the stored default limit will be returned. The parsed `limit` will be
-        no larger than the stored maximum limit.
-
-        :param str limit: The raw LIMIT value
-        :returns: The parsed LIMIT value
-        :rtype: int
-        :raises: An :py:class:`ApiError` if the limit cannot be parsed as an
-            integer or if it is less than ``0``.
-        """
         if limit is None:
             return self._default_limit
 
@@ -175,35 +155,22 @@
 
 
 class LimitOffsetPagination(LimitPagination):
-    """A pagination scheme that inspects the :py:attr:`offset_arg` query
-    parameter to apply an OFFSET value to queries originating from a
-    particular :py:class:`ModelView`. The pagination logic is composed with
-    :py:class:`LimitPagination` allowing arbitrary pages to be retrieved.
+    """A pagination scheme that takes a user-specified limit and offset.
+
+    This pagination scheme takes a user-specified limit and offset. It will
+    retrieve up to the specified number of items, beginning at the specified
+    offset.
     """
 
     #: The name of the query parameter to inspect for the OFFSET value.
     offset_arg = 'offset'
 
     def get_page(self, query, view):
-        """Uses the offset value from :py:meth:`get_offset` to set the OFFSET
-        on `query`. 
-
-        :param query: The query to paginate.
-        :type query: :py:class:`sqlalchemy.orm.query.Query`
-        :param view: The view with the model we wish to paginate.
-        :type view: :py:class:`ModelView`
-        :return: The items from the paginated query
-        :rtype: list
-        """
         offset = self.get_offset()
         query = query.offset(offset)
         return super().get_page(query, view)
 
     def get_offset(self):
-        """Retrieve the offset value from the :py:attr:`flask.Request.args`.
-
-        :raises: An :py:class:`ApiError` if the offset cannot be parsed.
-        """
         offset = flask.request.args.get(self.offset_arg)
         try:
             return self.parse_offset(offset)
@@ -211,15 +178,6 @@
             raise e.update({'source': {'parameter': self.offset_arg}})
 
     def parse_offset(self, offset):
-        """Parses the given `offset` as an integer. If no `offset` is provided,
-        the default offset ``0`` will be returned.
-
-        :param str offset: The raw OFFSET value
-        :returns: The parsed OFFSET value
-        :rtype: int
-        :raises: An :py:class:`ApiError` if the offset cannot be parsed as an
-            integer or if it is less than ``0``.
-        """
         if offset is None:
             return 0
 
@@ -234,10 +192,12 @@
 
 
 class PagePagination(LimitOffsetPagination):
-    """A pagination scheme that abstracts the LIMIT and OFFSET values in
-    terms of `page_size` and `page` respectively.
-
-    :param int page_size: The number of items to return in each page.
+    """A pagination scheme that fetches a particular fixed-size page.
+
+    This works similar to `LimitOffsetPagination`. The limit used will always
+    be the fixed page size. The offset will be page * page_size.
+
+    :param int page_size: The fixed number of items per page.
     """
 
     #: The name of the query parameter to inspect for the page value.
@@ -248,19 +208,9 @@
         self._page_size = page_size
 
     def get_offset(self):
-        """The offset of a particular page, computed as follows::
-
-            offset = page * page_size
-
-        :raises: An :py:class:`ApiError` if the page cannot be parsed.
-        """
         return self.get_request_page() * self._page_size
 
     def get_request_page(self):
-        """Retrieve the page value from the :py:attr:`flask.Request.args`.
-
-        :raises: An :py:class:`ApiError` if the page cannot be parsed.
-        """
         page = flask.request.args.get(self.page_arg)
         try:
             return self.parse_page(page)
@@ -268,15 +218,6 @@
             raise e.update({'source': {'parameter': self.page_arg}})
 
     def parse_page(self, page):
-        """Parses the given `page` as an integer. If no `page` is provided,
-        the default page ``0`` will be returned.
-
-        :param str offset: The raw page value
-        :returns: The parsed page value
-        :rtype: int
-        :raises: An :py:class:`ApiError` if the page cannot be parsed as an
-            integer or if it is less than ``0``.
-        """
         if page is None:
             return 0
 
@@ -290,7 +231,6 @@
         return page
 
     def get_limit(self):
-        """Retrieve the limit value, which is fixed to the stored `page_size`."""
         return self._page_size
 
 
@@ -298,23 +238,31 @@
 
 
 class CursorPaginationBase(LimitPagination):
-    """A pagination scheme that abstracts the OFFSET value into an encoded
-    cursor. :py:class:`LimitOffsetPagination` is not invariant on writes.
-    If records are added or removed there is a chance that the page
-    corresponding to a particular OFFSET will no longer contain a target value.
-    By encoding a particular record into a cursor it can be referenced as an
-    OFFSET in the future even if the collection has been modified.
-
-    For more information about cursor-based pagination see
-    https://developers.facebook.com/docs/graph-api/using-graph-api.
+    """The base class for pagination schemes that use cursors.
+
+    Unlike with offsets that identify items by relative position, cursors
+    identify position by content. This allows continuous pagination without
+    concerns about page shear on dynamic collections. This makes cursor-based
+    pagination especially effective for lists with infinite scroll dynamics,
+    as offset-based pagination can miss or duplicate items due to inserts or
+    deletes.
+
+    It's also more efficient against the database, as the cursor condition can
+    be cheaply evaluated as a filter against an index.
     """
 
     #: The name of the query parameter to inspect for the cursor value.
     cursor_arg = 'cursor'
 
     def ensure_query_sorting(self, query, view):
-        """Apply the sort order specified in :py:attr:`ModelView.sorting` to
-        the provided `query`.
+        """Ensure the query is sorted correctly and get the field orderings.
+
+        The implementation of cursor-based pagination in Flask-RESTy requires
+        that the query be sorted in a fully deterministic manner. The timestamp
+        columns usually used in sorting do not quite qualify, as two different
+        rows can have the same timestamp. This method adds the ID fields to the
+        sorting criterion, then returns the field orderings for use in the
+        other methods, as in `get_field_orderings` below.
 
         :param query: The query to paginate.
         :type query: :py:class:`sqlalchemy.orm.query.Query`
@@ -337,8 +285,10 @@
         return query, field_orderings
 
     def get_field_orderings(self, view):
-        """Retrieve and concatenate the explicit and implicit field orderings.
-        See :py:meth:`get_criterion` for the structure of the field ordering type.
+        """Get the field orderings needed to generate the cursor.
+
+        The return value provides the `field_orderings` for use with
+        `get_request_cursor`, `get_filter`, `make_cursors`, and `make_cursor`.
 
         :param view: The view with the model we wish to paginate.
         :type view: :py:class:`ModelView`
@@ -351,21 +301,6 @@
         return sorting_field_orderings + missing_field_orderings
 
     def get_sorting_and_missing_field_orderings(self, view):
-        """Retrieve a tuple of two sequences of field orderings. The first
-        sequence contains a field ordering for each of the sort fields passed
-        in the request args. The second sequence contains a field ordering for
-        each id field that was not passed in the request args as a sort field.
-
-        Note that if an explicit sort is passed in the request args, then the
-        missing fields will take on the the sort order of the explicit sort.
-
-        See :py:meth:`get_criterion` for the structure of the field ordering type.
-
-        :param view: The view with the model we wish to paginate.
-        :type view: :py:class:`ModelView`
-        :return: A tuple of field ordering sequences
-        :rtype: tuple
-        """
         sorting = view.sorting
         assert sorting is not None, (
             "sorting must be defined when using cursor pagination"
@@ -393,8 +328,13 @@
         return sorting_field_orderings, missing_field_orderings
 
     def get_request_cursor(self, view, field_orderings):
-        """Retrieve a cursor value that corresponds to the provided request
-        args.
+        """Get the cursor value specified in the request.
+
+        Given the view and the field_orderings as above, this method will read
+        the encoded cursor from the query, then return the cursor as a tuple of
+        the field values in the cursor.
+
+        This parsed cursor can then be used in `get_filter`.
 
         :param view: The view with the model we wish to paginate.
         :type view: :py:class:`ModelView`
@@ -415,19 +355,6 @@
             raise e.update({'source': {'parameter': self.cursor_arg}})
 
     def parse_cursor(self, cursor, view, field_orderings):
-        """Decode the given `cursor` to a list of its sorted fields.
-
-        :param cursor: The encoded cursor
-        :type cursor: str
-        :param view: The view with the model we wish to paginate.
-        :type view: :py:class:`ModelView`
-        :param field_orderings: A sequence of field_ordering tuples
-        :type field_orderings: seq
-        :return: The sorted fields of the cursor
-        :rtype: seq
-        :raises: :py:class:`ApiError` if an invalid cursor is provided in
-            `cursor_arg`.
-        """
         cursor = self.decode_cursor(cursor)
 
         if len(cursor) != len(field_orderings):
@@ -453,14 +380,6 @@
         return cursor
 
     def decode_cursor(self, cursor):
-        """Applies :py:meth:`decode_value` to each dot-separated value in the
-        `cursor`.
-
-        :param str cursor: A cursor value.
-        :returns: The decoded field values in the cursor.
-        :rtype: seq
-        :raises: :py:class:`ApiError` if the cursor is invalid.
-        """
         try:
             cursor = cursor.split('.')
             cursor = tuple(self.decode_value(value) for value in cursor)
@@ -470,44 +389,24 @@
         return cursor
 
     def decode_value(self, value):
-        """Decodes the given `value` according to the following scheme:
-
-        1. The value is encoded as `ascii`.
-        2. Any missing padding is added to the end of the encoded value.
-        3. :py:func:`base64.urlsafe_b64decode` is applied to the value.
-        4. The value is decoded as `utf-8`.
-
-        :param value: An arbitrary value
-        :returns: The encoded value
-        :rtype: str
-        """
         value = value.encode('ascii')
         value += (3 - ((len(value) + 3) % 4)) * b'='  # Add back padding.
         value = base64.urlsafe_b64decode(value)
         return value.decode()
 
     def format_validation_error(self, message):
-        """Create a dictionary that describes the validation error provided in
-        `message`. The response body has the following structure::
-
-            code:
-                type: string
-                description: Always the literal `invalid_cursor`
-            detail:
-                type: string
-                description: The message in `message`
-
-        :return: The formatted validation error
-        :rtype: dict
-        """
         return {
             'code': 'invalid_cursor',
             'detail': message,
         }
 
     def get_filter(self, view, field_orderings, cursor):
-        """Construct a filter clause that retrieves the page corresponding
-        to the provided `cursor`.
+        """Build the filter clause corresponding to a cursor.
+
+        Given the field orderings and the cursor as above, this will construct
+        a filter clause that can be used to filter a query to return only items
+        after the specified cursor, per the specified field orderings. Use this
+        to apply the equivalent of the offset specified by the cursor.
 
         :param view: The view with the model we wish to paginate.
         :type view: :py:class:`ModelView`
@@ -530,13 +429,6 @@
         )
 
     def get_filter_clause(self, column_cursors):
-        """Construct a filter clause that retrieves the page corresponding to
-        the specification in `column_cursors`.
-
-        :param column_cursors: A tuple of tuples (column, sort_order, value)
-        :type column_cursors: tuple
-        :return: A filter clause
-        """
         previous_clauses = sa.and_(
             column == value for column, _, value in column_cursors[:-1]
         )
@@ -550,7 +442,11 @@
         return sa.and_(previous_clauses, current_clause)
 
     def make_cursors(self, items, view, field_orderings):
-        """Create a cursor for each item in `items`. See :py:meth:`make_cursor`.
+        """Build a cursor for each of many items.
+
+        This method creates a cursor for each item in `items`. It produces the
+        same cursors as :py:meth:`make_cursor`, but is slightly more efficient
+        in cases where cursors for multiple items are required.
 
         :param seq items: A sequence of instances of :py:attr:`ApiView.model`
         :param view: The view we wish to paginate.
@@ -565,8 +461,14 @@
         )
 
     def make_cursor(self, item, view, field_orderings):
-        """Create a cursor for the given `item` by encoding an ordered list
-        of its sorted fields.
+        """Build a cursor for a given item.
+
+        Given an item and the field orderings as above, this builds a cursor
+        for the item. This cursor encodes the value for each field on the item
+        per the specified field orderings.
+
+        This cursor should be returned in page or item metadata to allow
+        pagination continuing after the cursor for the item.
 
         :param obj item: An instance :py:attr:`ApiView.model`
         :param view: The view we wish to paginate.
@@ -579,15 +481,6 @@
         return self.render_cursor(item, column_fields)
 
     def get_column_fields(self, view, field_orderings):
-        """Retrieve the :py:class:`marshmallow.Field` corresponding to each
-        sorted column in the order specified by field_orderings.
-
-        :param view: The view we wish to paginate.
-        :type view: :py:class:`ModelView`.
-        :param seq field_orderings: A sequence of (field, asc?).
-        :return: A sequence of :py:class:`marshmallow.Field`.
-        :rtype: seq
-        """
         serializer = view.serializer
         return tuple(
             serializer.fields[field_name]
@@ -595,15 +488,6 @@
         )
 
     def render_cursor(self, item, column_fields):
-        """Encode the given `item` into a cursor according to the serialized
-        values of the fields provided in `column_fields`.
-
-        :param obj item: The cursor's target item.
-        :param seq column_fields: The fields to serialize to derive a unique value
-            for the cursor.
-        :returns: The rendered cursor.
-        :rtype: str
-        """
         cursor = tuple(
             field._serialize(getattr(item, field.name), field.name, item)
             for field in column_fields
@@ -612,27 +496,9 @@
         return self.encode_cursor(cursor)
 
     def encode_cursor(self, cursor):
-        """Applies :py:meth:`encode_value` to each value in the `cursor`. The
-        encoded values are concatenated together with ``.``
-
-        :param seq cursor: A sequence of arbitrary values
-        :returns: The encoded cursor
-        :rtype: str
-        """
         return '.'.join(self.encode_value(value) for value in cursor)
 
     def encode_value(self, value):
-        """Encodes the given `value` according to the following scheme:
-
-        1. The value is encoded as `utf-8`.
-        2. :py:func:`base64.urlsafe_b64encode` is applied to the value.
-        3. Padding is removed from the end of the encoded value.
-        4. The value is decoded as `ascii`.
-
-        :param value: An arbitrary value
-        :returns: The encoded value
-        :rtype: str
-        """
         value = str(value)
         value = value.encode()
         value = base64.urlsafe_b64encode(value)
@@ -641,24 +507,17 @@
 
 
 class RelayCursorPagination(CursorPaginationBase):
-    """A pagination scheme that is compatible with the Relay web framework.
-
-    For more information about the Relay pagination interface see
+    """A pagination scheme that works with the Relay specification.
+
+    This pagination scheme assigns a cursor to each retrieved item. The page
+    metadata will contain an array of cursors, one per item. The item metadata
+    will include the cursor for the fetched item.
+
+    For Relay Cursor Connections Specification, see
     https://facebook.github.io/relay/graphql/connections.htm.
     """
 
     def get_page(self, query, view):
-        """Apply the pagination criteria to the provided `query` and retrieve
-        a sequence of corresponding items. Provides a cursor for each item in
-        the response metadata.
-
-        :param query: The query to paginate.
-        :type query: :py:class:`sqlalchemy.orm.query.Query`
-        :param view: The view with the model we wish to paginate.
-        :type view: :py:class:`ModelView`
-        :return: The paginated query
-        :rtype: :py:class:`sqlalchemy.orm.query.Query`
-        """
         query, field_orderings = self.ensure_query_sorting(query, view)
 
         cursor_in = self.get_request_cursor(view, field_orderings)
@@ -676,20 +535,6 @@
         return items
 
     def get_item_meta(self, item, view):
-        """Construct metadata for the provided `item` by retrieving its
-        corresponding cursor. The metadata has the following structure::
-
-            cursor:
-                type: string
-                description: The cursor corresponding to the given `item`
-
-        :param item: An instance of the :py:attr:`ModelView.model`.
-        :type item: obj
-        :param view: The view with the :py:attr:`ModelView.model`.
-        :type view: :py:class:`ModelView`
-        :return: The item metadata
-        :rtype: dict
-        """
         field_orderings = self.get_field_orderings(view)
 
         cursor = self.make_cursor(item, view, field_orderings)
