import base64

import flask
from marshmallow import ValidationError
import sqlalchemy as sa

from . import meta
from .exceptions import ApiError
from .utils import if_none, iter_validation_errors

# -----------------------------------------------------------------------------


class PaginationBase:
    def get_page(self, query, view):
        raise NotImplementedError()

    def get_item_meta(self, item, view):
        return None


# -----------------------------------------------------------------------------


class LimitPaginationBase(PaginationBase):
    def get_page(self, query, view):
        limit = self.get_limit()
        if limit is not None:
            query = query.limit(limit + 1)

        items = query.all()

        if limit is not None and len(items) > limit:
            has_next_page = True
            items = items[:limit]
        else:
            has_next_page = False

        meta.update_response_meta({'has_next_page': has_next_page})
        return items

    def get_limit(self):
        raise NotImplementedError()


class MaxLimitPagination(LimitPaginationBase):
    def __init__(self, max_limit):
        self._max_limit = max_limit

    def get_limit(self):
        return self._max_limit


class LimitPagination(LimitPaginationBase):
    limit_arg = 'limit'

    def __init__(self, default_limit=None, max_limit=None):
        self._default_limit = if_none(default_limit, max_limit)
        self._max_limit = max_limit

        if self._max_limit is not None:
            assert self._default_limit <= self._max_limit, (
                "default limit exceeds max limit"
            )

    def get_limit(self):
        limit = flask.request.args.get(self.limit_arg)
        try:
            return self.parse_limit(limit)
        except ApiError as e:
            raise e.update({'source': {'parameter': self.limit_arg}})

    def parse_limit(self, limit):
        if limit is None:
            return self._default_limit

        try:
            limit = int(limit)
        except ValueError:
            raise ApiError(400, {'code': 'invalid_limit'})
        if limit < 0:
            raise ApiError(400, {'code': 'invalid_limit'})

        if self._max_limit is not None:
            limit = min(limit, self._max_limit)

        return limit


class LimitOffsetPagination(LimitPagination):
    offset_arg = 'offset'

    def get_page(self, query, view):
        offset = self.get_offset()
        query = query.offset(offset)
        return super().get_page(query, view)

    def get_offset(self):
        offset = flask.request.args.get(self.offset_arg)
        try:
            return self.parse_offset(offset)
        except ApiError as e:
            raise e.update({'source': {'parameter': self.offset_arg}})

    def parse_offset(self, offset):
        if offset is None:
            return 0

        try:
            offset = int(offset)
        except ValueError:
            raise ApiError(400, {'code': 'invalid_offset'})
        if offset < 0:
            raise ApiError(400, {'code': 'invalid_offset'})

        return offset

<<<<<<< HEAD
=======
    def spec_declaration(self, path, spec, **kwargs):
        super().spec_declaration(path, spec)

        path['get'].add_parameter(
            name='offset',
            type='int',
            description="pagination offset",
        )

>>>>>>> fc0fed04

class PagePagination(LimitOffsetPagination):
    page_arg = 'page'

    def __init__(self, page_size):
        super().__init__()
        self._page_size = page_size

    def get_offset(self):
        return self.get_request_page() * self._page_size

    def get_request_page(self):
        page = flask.request.args.get(self.page_arg)
        try:
            return self.parse_page(page)
        except ApiError as e:
            raise e.update({'source': {'parameter': self.page_arg}})

    def parse_page(self, page):
        if page is None:
            return 0

        try:
            page = int(page)
        except ValueError:
            raise ApiError(400, {'code': 'invalid_page'})
        if page < 0:
            raise ApiError(400, {'code': 'invalid_page'})

        return page

    def get_limit(self):
        return self._page_size

<<<<<<< HEAD
=======
    def spec_declaration(self, path, spec, **kwargs):
        super().spec_declaration(path, spec)

        path['get'].add_parameter(
            name='page',
            type='int',
            description="page number",
        )

>>>>>>> fc0fed04

# -----------------------------------------------------------------------------


class CursorPaginationBase(LimitPagination):
    cursor_arg = 'cursor'

    def ensure_query_sorting(self, query, view):
        sorting_field_orderings, missing_field_orderings = (
            self.get_sorting_and_missing_field_orderings(view)
        )

        query = view.sorting.sort_query_by_fields(
            query,
            view,
            missing_field_orderings,
        )
        field_orderings = sorting_field_orderings + missing_field_orderings

        return query, field_orderings

    def get_field_orderings(self, view):
        sorting_field_orderings, missing_field_orderings = (
            self.get_sorting_and_missing_field_orderings(view)
        )
        return sorting_field_orderings + missing_field_orderings

    def get_sorting_and_missing_field_orderings(self, view):
        sorting = view.sorting
        assert sorting is not None, (
            "sorting must be defined when using cursor pagination"
        )

        sorting_field_orderings = sorting.get_request_field_orderings(view)

        sorting_ordering_fields = frozenset(
            field_name for field_name, _ in sorting_field_orderings
        )

        # For convenience, use the ascending setting on the last explicit
        # ordering when possible, such that reversing the sort will reverse
        # the IDs as well.
        if sorting_field_orderings:
            last_field_asc = sorting_field_orderings[-1][1]
        else:
            last_field_asc = True

        missing_field_orderings = tuple(
            (id_field, last_field_asc) for id_field in view.id_fields
            if id_field not in sorting_ordering_fields
        )

        return sorting_field_orderings, missing_field_orderings

    def get_request_cursor(self, view, field_orderings):
        cursor = flask.request.args.get(self.cursor_arg)
        if not cursor:
            return None

        try:
            return self.parse_cursor(cursor, view, field_orderings)
        except ApiError as e:
            raise e.update({'source': {'parameter': self.cursor_arg}})

    def parse_cursor(self, cursor, view, field_orderings):
        cursor = self.decode_cursor(cursor)

        if len(cursor) != len(field_orderings):
            raise ApiError(400, {'code': 'invalid_cursor.length'})

        deserializer = view.deserializer
        column_fields = (
            deserializer.fields[field_name]
            for field_name, _ in field_orderings
        )

        try:
            cursor = tuple(
                field.deserialize(value)
                for field, value in zip(column_fields, cursor)
            )
        except ValidationError as e:
            raise ApiError(400, *(
                self.format_validation_error(message)
                for message, path in iter_validation_errors(e.messages)
            ))

        return cursor

    def decode_cursor(self, cursor):
        try:
            cursor = cursor.split('.')
            cursor = tuple(self.decode_value(value) for value in cursor)
        except (TypeError, ValueError):
            raise ApiError(400, {'code': 'invalid_cursor.encoding'})

        return cursor

    def decode_value(self, value):
        value = value.encode('ascii')
        value += (3 - ((len(value) + 3) % 4)) * b'='  # Add back padding.
        value = base64.urlsafe_b64decode(value)
        return value.decode()

    def format_validation_error(self, message):
        return {
            'code': 'invalid_cursor',
            'detail': message,
        }

    def get_filter(self, view, field_orderings, cursor):
        sorting = view.sorting

        column_cursors = tuple(
            (sorting.get_column(view, field_name), asc, value)
            for (field_name, asc), value in zip(field_orderings, cursor)
        )

        return sa.or_(
            self.get_filter_clause(column_cursors[:i + 1])
            for i in range(len(column_cursors))
        )

    def get_filter_clause(self, column_cursors):
        previous_clauses = sa.and_(
            column == value for column, _, value in column_cursors[:-1]
        )

        column, asc, value = column_cursors[-1]
        if asc:
            current_clause = column > value
        else:
            current_clause = column < value

        return sa.and_(previous_clauses, current_clause)

    def make_cursors(self, items, view, field_orderings):
        column_fields = self.get_column_fields(view, field_orderings)
        return tuple(
            self.render_cursor(item, column_fields) for item in items
        )

    def make_cursor(self, item, view, field_orderings):
        column_fields = self.get_column_fields(view, field_orderings)
        return self.render_cursor(item, column_fields)

    def get_column_fields(self, view, field_orderings):
        serializer = view.serializer
        return tuple(
            serializer.fields[field_name]
            for field_name, _ in field_orderings
        )

    def render_cursor(self, item, column_fields):
        cursor = tuple(
            field._serialize(getattr(item, field.name), field.name, item)
            for field in column_fields
        )

        return self.encode_cursor(cursor)

    def encode_cursor(self, cursor):
        return '.'.join(self.encode_value(value) for value in cursor)

    def encode_value(self, value):
        value = str(value)
        value = value.encode()
        value = base64.urlsafe_b64encode(value)
        value = value.rstrip(b'=')  # Strip padding.
        return value.decode('ascii')

<<<<<<< HEAD
=======
    def spec_declaration(self, path, spec, **kwargs):
        super().spec_declaration(path, spec)

        path['get'].add_parameter(
            name='cursor',
            type='string',
            description="pagination cursor",
        )

>>>>>>> fc0fed04

class RelayCursorPagination(CursorPaginationBase):
    def get_page(self, query, view):
        query, field_orderings = self.ensure_query_sorting(query, view)

        cursor_in = self.get_request_cursor(view, field_orderings)
        if cursor_in is not None:
            query = query.filter(
                self.get_filter(view, field_orderings, cursor_in),
            )

        items = super().get_page(query, view)

        # Relay expects a cursor for each item.
        cursors_out = self.make_cursors(items, view, field_orderings)
        meta.update_response_meta({'cursors': cursors_out})

        return items

    def get_item_meta(self, item, view):
        field_orderings = self.get_field_orderings(view)

        cursor = self.make_cursor(item, view, field_orderings)
        return {'cursor': cursor}<|MERGE_RESOLUTION|>--- conflicted
+++ resolved
@@ -115,18 +115,6 @@
 
         return offset
 
-<<<<<<< HEAD
-=======
-    def spec_declaration(self, path, spec, **kwargs):
-        super().spec_declaration(path, spec)
-
-        path['get'].add_parameter(
-            name='offset',
-            type='int',
-            description="pagination offset",
-        )
-
->>>>>>> fc0fed04
 
 class PagePagination(LimitOffsetPagination):
     page_arg = 'page'
@@ -161,18 +149,6 @@
     def get_limit(self):
         return self._page_size
 
-<<<<<<< HEAD
-=======
-    def spec_declaration(self, path, spec, **kwargs):
-        super().spec_declaration(path, spec)
-
-        path['get'].add_parameter(
-            name='page',
-            type='int',
-            description="page number",
-        )
-
->>>>>>> fc0fed04
 
 # -----------------------------------------------------------------------------
 
@@ -344,18 +320,6 @@
         value = value.rstrip(b'=')  # Strip padding.
         return value.decode('ascii')
 
-<<<<<<< HEAD
-=======
-    def spec_declaration(self, path, spec, **kwargs):
-        super().spec_declaration(path, spec)
-
-        path['get'].add_parameter(
-            name='cursor',
-            type='string',
-            description="pagination cursor",
-        )
-
->>>>>>> fc0fed04
 
 class RelayCursorPagination(CursorPaginationBase):
     def get_page(self, query, view):
