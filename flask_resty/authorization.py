--- conflicted
+++ resolved
@@ -4,67 +4,66 @@
 # -----------------------------------------------------------------------------
 
 
-<<<<<<< HEAD
-class AuthorizationBase(object):
-    """Base class for the API authorization scheme. Typically you will want
-    to use the :py:class:`AuthorizeModifyMixin` to implement uniform
-    authorization logic for each CRUD operation.
+class AuthorizationBase:
+    """Base class for the API authorization components.
 
-    Implementing classes can customize the authorization scheme at multiple
-    points in an :py:class:`ApiView`:
+    Authorization components control access to objects based on the credentials
+    from authentication component.
 
-    * When requests are processed
-    * When ORM operations are called
-    * When queries are executed
+    Authorization components can control access in the following ways:
+
+    - Disallowing a request as a whole
+    - Filtering the list of visible rows in the database
+    - Disallowing specific modify actions
+
+    For many CRUD endpoints, :py:class:`AuthorizeModifyMixin` allows consistent
+    control of modify operations.
     """
-=======
-class AuthorizationBase:
->>>>>>> cecefac1
+
     def get_request_credentials(self):
-        """Retrieves the credentials stored in the
+        """Retrieve the credentials stored in the
         :py:class:`flask.ctx.AppContext`.
         """
         return authentication.get_request_credentials()
 
     def authorize_request(self):
-        """Authorize the current request. Typically this is done by inspecting
-        :py:data:`flask.request`.
+        """Authorization hook called before processing a request.
+
+        Typically this hook will inspecting :py:data:`flask.request`.
         """
         raise NotImplementedError()
 
     def filter_query(self, query, view):
-        """Apply a filter to the provided `query` using the model, schema or
-        other data from the provided `view`.
+        """Filter a query to hide unauthorized rows.
 
         :param query: The SQL construction object.
         :type query: :py:class:`sqlalchemy.orm.query.Query`
         :param view: The View instance
-        :type view: :py:class:`ApiView`
+        :type view: :py:class:`ModelView`
         :return: The filtered SQL construction object.
         :rtype: :py:class:`sqlalchemy.orm.query.Query`
         """
         raise NotImplementedError()
 
     def authorize_save_item(self, item):
-        """Authorize attempts to add a model instance to the current
-        :py:class:`sqlalchemy.orm.session.Session` or update a model instance
-        from the current :py:class:`sqlalchemy.orm.session.Session`.
+        """Authorization hook called before saving a created or updated item.
+
+        This will generally be called after `authorize_create_item` or
+        `authorize_update_item` below.
 
         :param obj item: The model instance
         """
         raise NotImplementedError()
 
     def authorize_create_item(self, item):
-        """Authorize attempts to create a new instance of a model that
-        inherits from the declarative base class.
+        """Authorization hook called before creating a new item.
 
         :param obj item: The model instance
         """
         raise NotImplementedError()
 
     def authorize_update_item(self, item, data):
-        """Authorize attempts to update an existing instance of a model that
-        inherits from the declarative base class.
+        """Authorization hook called before updating an existing item.
 
         :param obj item: The model instance
         :param dict data: A mapping from field names to updated values
@@ -72,8 +71,7 @@
         raise NotImplementedError()
 
     def authorize_delete_item(self, item):
-        """Authorize attempts to delete an existing instance of a model that
-        inherits from the declarative base class.
+        """Authorization hook called before deleting an existing item.
 
         :param obj item: The model instance
         """
@@ -81,8 +79,12 @@
 
 
 class HasCredentialsAuthorizationBase(AuthorizationBase):
-    """An authorization scheme where only authenticated requests are allowed.
+    """A base authorization component that requires some authentication.
+
+    This authorization component doesn't check the credentials, but will block
+    all requests that do not provide some credentials.
     """
+
     def authorize_request(self):
         if self.get_request_credentials() is None:
             raise ApiError(401, {'code': 'invalid_credentials.missing'})
@@ -92,11 +94,11 @@
 
 
 class AuthorizeModifyMixin(AuthorizationBase):
-    """An authorization scheme where each CRUD operation has uniform
-    authorization logic.
+    """An authorization component that consistently authorizes all modifies.
 
-    Implementing classes must implement :py:meth:`authorize_modify_item`.
+    Child classes should implement :py:meth:`authorize_modify_item`.
     """
+
     def authorize_save_item(self, item):
         self.authorize_modify_item(item, 'save')
 
@@ -110,8 +112,7 @@
         self.authorize_modify_item(item, 'delete')
 
     def authorize_modify_item(self, item, action):
-        """Authorize modification of the provided `item` based on the provided
-        `action`.
+        """Authorization hook for all modification actions on an item.
 
         :param obj item: The model instance
         :param str action: One of ``'save' | 'create' | 'update' | 'delete'``
@@ -123,9 +124,8 @@
 
 
 class NoOpAuthorization(AuthorizationBase):
-    """An authorization scheme that allows any request, passes through any query
-    and accepts any ORM operation.
-    """
+    """An authorization component that allows any action."""
+
     def authorize_request(self):
         pass
 
@@ -148,7 +148,10 @@
 class HasAnyCredentialsAuthorization(
     HasCredentialsAuthorizationBase, NoOpAuthorization,
 ):
-    """The same as :py:class:`NoOpAuthorization` but only allows authenticated
-    requests.
+    """An authorization component that allows any action when authenticated.
+
+    This doesn't check the credentials; it just checks that some valid
+    credentials were provided.
     """
+
     pass