--- conflicted
+++ resolved
@@ -5,59 +5,98 @@
 # -----------------------------------------------------------------------------
 
 
-<<<<<<< HEAD
-class RelatedId(object):
-    """A facility for resolving model fields by id.
+class RelatedId:
+    """Resolve a related item by a scalar ID.
 
-    :param view_class: The :py:class:`ModelView` corresponding to the related model.
-    :param str field_name: The name of the field on the related model.
+    :param view_class: The :py:class:`ModelView` corresponding to the related
+        model.
+    :param str field_name: The field name on request data.
     """
 
-=======
-class RelatedId:
->>>>>>> cecefac1
     def __init__(self, view_class, field_name):
         self._view_class = view_class
         self.field_name = field_name
 
     def create_view(self):
-        """Create an instance of the stored view. Separating this out saves
-        instantiating the view multiple times for list fields.
-
-        :return: The :py:class:`ModelView` instance.
-        :rtype: object
-        """
+        # Separating this out saves instantiating the view multiple times for
+        # list fields.
         return self._view_class()
 
     def resolve_related_id(self, view, id):
-        """Resolves `id` by calling :py:meth:`ModelView.resolve_related_id`
-        on the given `view`.
-
-        :return: The resolved item.
-        :rtype: object
-        """
         return view.resolve_related_id(id)
 
 
-<<<<<<< HEAD
-class Related(object):
-    """A facility for recursively resolving model fields.
+class Related:
+    """A component for resolving deserialized data fields to model instances.
+
+    The `Related` component is responsible for resolving related model
+    instances by ID and for constructing nested model instances. It supports
+    multiple related types of functionality. For a view with::
+
+        related = Related(
+            foo=RelatedId(FooView, "foo_id"),
+            bar=BarView,
+            baz=Related(models.Baz, qux=RelatedId(QuxView, "qux_id"),
+        )
+
+    Given deserialized input data like::
+
+        {
+            "foo_id": "3",
+            "bar": {"id": "4"},
+            "baz": {name: "Bob", "qux_id": "5"},
+            "other_field": "value",
+        }
+
+    This component will resolve these data into something like::
+
+        {
+            "foo": <Foo(id=3)>,
+            "bar": <Bar(id=4)>,
+            "baz": <Baz(name="Bob", qux=<Qux(id=5)>>,
+            "other_field": "value",
+        }
+
+    In this case, the Foo, Bar, and Qux instances are fetched from the
+    database, while the Baz instance is freshly constructed. If any of the Foo,
+    Bar, or Qux instances do not exist, then the component will fail the
+    request with a 422.
+
+    Formally, in this specification:
+
+    - A `RelatedId` item will retrieve the existing object in the database
+      with the ID from the specified scalar ID field using the specified view.
+    - A view class will retrieve the existing object in the database using the
+      object stub containing the ID fields from the data field of the same
+      name, using the specified view. This is generally used with the
+      `RelatedItem` field class, and unlike `RelatedId`, supports composite
+      IDs.
+    - Another `Related` item will apply the same resolution to a nested
+      dictionary. Additionally, if the `Related` item is given a callable as
+      its positional argument, it will construct a new instance given that
+      callable, which can often be a model class.
+
+    `Related` depends on the deserializer schema to function accordingly, and
+    delegates validation beyond the database fetch to the schema. `Related`
+    also automatically supports cases where the fields are list fields or are
+    configured with ``many=True``. In those cases, `Related` will iterate
+    through the sequence and resolve each item in turn, using the rules as
+    above.
 
     :param item_class: The SQLAlchemy mapper corresponding to the related item.
-    :param kwargs: A mapping from related fields to a callable resolver. 
-    :type kwargs: dict 
+    :param dict kwargs: A mapping from related fields to a callable resolver.
     """
 
-=======
-class Related:
->>>>>>> cecefac1
     def __init__(self, item_class=None, **kwargs):
         self._item_class = item_class
         self._resolvers = kwargs
 
     def resolve_related(self, data):
-        """Substitutes any related fields present in `data` with the result of
-        calling :py:meth:`resolve_field` on the field's value.
+        """Resolve the related values in the request data.
+
+        This method will replace values in `data` with resolved model
+        instances as described above. This operates in place and will mutate
+        `data`.
 
         :param data object: The deserialized request data.
         :return: The deserialized data with related fields resolved.
@@ -97,8 +136,7 @@
         return data
 
     def resolve_field(self, value, resolver):
-        """Applies `resolver` to the given value to resolve the related field.
-        If `value` is a list, each item in the list will be resolved.
+        """Resolve a single field value.
 
         :param value: The value corresponding to the field we are resolving.
         :param resolver: A callable capable of resolving the given `value`.
