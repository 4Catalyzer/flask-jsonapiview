import functools
import posixpath

import flask
from werkzeug.exceptions import HTTPException
from werkzeug.routing import RoutingException

from .exceptions import ApiError

# -----------------------------------------------------------------------------

# Don't set default value in function so we can assert on None-ness.
DEFAULT_ID_RULE = '<id>'

# -----------------------------------------------------------------------------


def handle_api_error(error):
    return error.response


def handle_http_exception(error):
    if isinstance(error, RoutingException):
        # This is not actually an error. Forward it to properly redirect.
        return error

    # Flask calls the InternalServerError handler with any uncaught app
    # exceptions. Re-raise those as generic internal server errors.
    if not isinstance(error, HTTPException):
        error = ApiError(500)
    else:
        error = ApiError.from_http_exception(error)

    return error.response


# -----------------------------------------------------------------------------


class Api:
<<<<<<< HEAD
    def __init__(self, app=None, *, prefix='', append_slash=True):
        self.prefix = prefix
        self.append_slash = append_slash

=======
    def __init__(self, app=None, prefix=''):
>>>>>>> eeb836fe
        if app:
            self._app = app
            self.init_app(app)
        else:
            self._app = None

        self.prefix = prefix

    def init_app(self, app):
        app.extensions['resty'] = FlaskRestyState(self)

        app.register_error_handler(ApiError, handle_api_error)
        app.register_error_handler(HTTPException, handle_http_exception)

    def _get_app(self, app):
        app = app or self._app
        assert app, "no application specified"
        return app

    def add_resource(
        self,
        base_rule,
        base_view,
        alternate_view=None,
        alternate_rule=None,
        id_rule=None,
        app=None,
    ):
        """Add route or routes for a resource.

        :param str base_rule: The URL rule for the resource. This will be
            prefixed by the API prefix.
        :param base_view: Class-based view for the resource.
        :param alternate_view: If specified, an alternate class-based view for
            the resource. Usually, this will be a detail view, when the base
            view is a list view.
        :param alternate_rule: If specified, the URL rule for the alternate
            view. This will be prefixed by the API prefix. This is mutually
            exclusive with id_rule, and must not be specified if alternate_view
            is not specified.
        :type alternate_rule: str or None
        :param id_rule: If specified, a suffix to append to base_rule to get
            the alternate view URL rule. If alternate_view is specified, and
            alternate_rule is not, then this defaults to '<id>'. This is
            mutually exclusive with alternate_rule, and must not be specified
            if alternate_view is not specified.
        :type id_rule: str or None
        :param app: If specified, the application to which to add the route(s).
            Otherwise, this will be the bound application, if present.
        """
        if alternate_view:
            if not alternate_rule:
                id_rule = id_rule or DEFAULT_ID_RULE
                alternate_rule = posixpath.join(base_rule, id_rule)
            else:
                assert id_rule is None
        else:
            assert alternate_rule is None
            assert id_rule is None

        app = self._get_app(app)
        endpoint = self._get_endpoint(base_view, alternate_view)

        base_rule_full = '{}{}'.format(self.prefix, base_rule)
        base_view_func = base_view.as_view(endpoint)

        if not alternate_view:
            app.add_url_rule(base_rule_full, view_func=base_view_func)
            return

        alternate_rule_full = '{}{}'.format(self.prefix, alternate_rule)
        alternate_view_func = alternate_view.as_view(endpoint)

        @functools.wraps(base_view_func)
        def view_func(*args, **kwargs):
            if flask.request.url_rule.rule == base_rule_full:
                return base_view_func(*args, **kwargs)
            else:
                return alternate_view_func(*args, **kwargs)

        app.add_url_rule(
            base_rule_full,
            view_func=view_func,
            endpoint=endpoint,
            methods=base_view.methods,
        )
        app.add_url_rule(
            alternate_rule_full,
            view_func=view_func,
            endpoint=endpoint,
            methods=alternate_view.methods,
        )

    def _get_endpoint(self, base_view, alternate_view):
        base_view_name = base_view.__name__
        if not alternate_view:
            return base_view_name

        alternate_view_name = alternate_view.__name__
        if len(alternate_view_name) < len(base_view_name):
            return alternate_view_name
        else:
            return base_view_name

    def add_ping(self, rule, status_code=200, app=None):
        """Add a ping route.

        :param str rule: The URL rule. This will not use the API prefix, as the
            ping endpoint is not really part of the API.
        :param int status_code: The ping response status code. The default is
            200 rather than the more correct 204 because many health checks
            look for 200s.
        :param app: If specified, the application to which to add the route.
            Otherwise, this will be the bound application, if present.
        """
        app = self._get_app(app)

        @app.route(rule)
        def ping():
            return '', status_code


# -----------------------------------------------------------------------------


class FlaskRestyState:
    def __init__(self, api):
        self.api = api<|MERGE_RESOLUTION|>--- conflicted
+++ resolved
@@ -38,14 +38,7 @@
 
 
 class Api:
-<<<<<<< HEAD
-    def __init__(self, app=None, *, prefix='', append_slash=True):
-        self.prefix = prefix
-        self.append_slash = append_slash
-
-=======
-    def __init__(self, app=None, prefix=''):
->>>>>>> eeb836fe
+    def __init__(self, app=None, *, prefix=''):
         if app:
             self._app = app
             self.init_app(app)
@@ -70,6 +63,7 @@
         base_rule,
         base_view,
         alternate_view=None,
+        *,
         alternate_rule=None,
         id_rule=None,
         app=None,
@@ -150,7 +144,7 @@
         else:
             return base_view_name
 
-    def add_ping(self, rule, status_code=200, app=None):
+    def add_ping(self, rule, *, status_code=200, app=None):
         """Add a ping route.
 
         :param str rule: The URL rule. This will not use the API prefix, as the
