--- conflicted
+++ resolved
@@ -32,30 +32,28 @@
 # -----------------------------------------------------------------------------
 
 
-<<<<<<< HEAD
-class Api(object):
-    """The central object of Flask-RESTy. Functions as a router. You can
-    eagerly register Flask-RESTy as a Flask extension by providing the Flask
-    application object in the constructor. You can also lazily register by
-    calling :py:meth:`init_app` with the Flask application object.
+class Api:
+    """The Api object controls the Flask-RESTy extension.
 
-    Once registered, Flask-RESTy will handle all default Werkzeug exceptions
-    and exceptions that subclass :py:class:`ApiError`.
+    This can either be bound to an individual Flask application passed in
+    at initialization, or to multiple applications via :py:meth:`init_app`.
 
-    By default your API will be rooted at '/'. Pass `prefix` to specify a custom
-    root.
+    After initializing an application, use this object to register resources
+    with :py:meth:`add_resource`, either to the bound application by default
+    or to an explicitly-specified application object via the `app` keyword
+    argument. Use :py:meth:`add_ping` to add a ping endpoint for health checks.
 
-    You can add resources to Flask applications that are not managed by
-    Flask-RESTy by passing the application object as a keyword argument to
-    :py:meth:`add_resource` or :py:meth:`add_ping`.
+    Once registered, Flask-RESTy will convert all HTTP errors thrown by the
+    application to JSON.
+
+    By default your API will be rooted at '/'. Pass `prefix` to specify a
+    custom root.
 
     :param app: The Flask application object.
     :type app: :py:class:`flask.Flask`
     :param str prefix: The API path prefix.
     """
-=======
-class Api:
->>>>>>> cecefac1
+
     def __init__(self, app=None, prefix=''):
         if app:
             self._app = app
@@ -66,7 +64,7 @@
         self.prefix = prefix
 
     def init_app(self, app):
-        """Register Flask-RESTy as a Flask extension.
+        """Initialize an application for use with Flask-RESTy.
 
         :param app: The Flask application object.
         :type app: :py:class:`flask.Flask`
@@ -91,12 +89,11 @@
         id_rule=None,
         app=None
     ):
-        """Add route or routes for a resource.
+        """Add a REST resource.
 
         :param str base_rule: The URL rule for the resource. This will be
             prefixed by the API prefix.
-        :param ApiView base_view: Class-based view for the
-            resource.
+        :param ApiView base_view: Class-based view for the resource.
         :param ApiView alternate_view: If specified, an alternate
             class-based view for the resource. Usually, this will be a detail
             view, when the base view is a list view.
@@ -179,9 +176,8 @@
         :param int status_code: The ping response status code. The default is
             200 rather than the more correct 204 because many health checks
             look for 200s.
-        :param app: If specified, the application to which to add
-            the route. Otherwise, this will be the bound application, if
-            present.
+        :param app: If specified, the application to which to add the route.
+            Otherwise, this will be the bound application, if present.
         :type app: :py:class:`flask.Flask`
         :raises AssertionError: If no Flask application is bound or specified.
         """
