--- conflicted
+++ resolved
@@ -2,13 +2,8 @@
 import posixpath
 
 import flask
-<<<<<<< HEAD
-from werkzeug.exceptions import default_exceptions
-from werkzeug.routing import RequestSlash, Rule
-=======
 from werkzeug.exceptions import HTTPException
-from werkzeug.routing import RoutingException
->>>>>>> fc0fed04
+from werkzeug.routing import RequestSlash, RoutingException, Rule
 
 from .exceptions import ApiError
 
@@ -42,7 +37,6 @@
 # -----------------------------------------------------------------------------
 
 
-<<<<<<< HEAD
 class StrictRule(Rule):
     def match(self, path, method=None):
         try:
@@ -53,15 +47,11 @@
         return result
 
 
-class Api(object):
+class Api:
     def __init__(self, app=None, prefix='', append_slash=True):
         self.prefix = prefix
         self.append_slash = append_slash
 
-=======
-class Api:
-    def __init__(self, app=None, prefix=''):
->>>>>>> fc0fed04
         if app:
             self._app = app
             self.init_app(app)
