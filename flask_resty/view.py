--- conflicted
+++ resolved
@@ -98,7 +98,6 @@
         pass
 
     def make_response(self, data, *args, **kwargs):
-<<<<<<< HEAD
         """Create an HTTP response with the provided `data` in the response
         body along with any metadata from the Flask-RESTy context.
 
@@ -116,12 +115,10 @@
         :return: The HTTP response body
         :rtype: dict
         """
-=======
         body = self.render_response_body(data, meta.get_response_meta())
         return self.make_raw_response(body, *args, **kwargs)
 
     def render_response_body(self, data, response_meta):
->>>>>>> 289e4fff
         body = {'data': data}
         if response_meta is not None:
             body['meta'] = response_meta
@@ -176,19 +173,16 @@
         return flask.url_for(flask.request.endpoint, _method='GET', **id_dict)
 
     def get_request_data(self, **kwargs):
-<<<<<<< HEAD
         """Retrieve the data provided under the ``data`` key in the request
         body.
 
         :return: The deserialized request data
         :rtype: object
         """
-=======
         data_raw = self.parse_request_data()
         return self.deserialize(data_raw, **kwargs)
 
     def parse_request_data(self):
->>>>>>> 289e4fff
         try:
             data_raw = flask.request.get_json()['data']
         except TypeError:
@@ -291,19 +285,9 @@
 
         return tuple(data[id_field] for id_field in self.id_fields)
 
-<<<<<<< HEAD
-    def get_request_args(self, **kwargs):
-        """Retrieve the request parameters. `kwargs` are passed along to
-        :py:meth:`deserialize_args`.
-
-        :return: The request parameters
-        :rtype: object
-        """
-=======
     @request_cached_property
     def request_args(self):
         """Use args_schema to parse request query arguments."""
->>>>>>> 289e4fff
         args = flask.request.args
         data_raw = {}
 
@@ -773,28 +757,20 @@
         flask.current_app.logger.exception("handled integrity error")
         return ApiError(409, {'code': 'invalid_data.conflict'})
 
-<<<<<<< HEAD
-    def set_item_meta(self, item):
+    def set_item_response_meta(self, item):
         """Uses the `item` to set metadata on the Flask-RESTy context.
 
         :param object item: An object
         """
-        super(ModelView, self).set_item_meta(item)
-        self.set_item_pagination_meta(item)
-
-    def set_item_pagination_meta(self, item):
+        super(ModelView, self).set_item_response_meta(item)
+        self.set_item_response_meta_pagination(item)
+
+    def set_item_response_meta_pagination(self, item):
         """If :py:attr:`pagination` is set, the `item` is used to set metadata
         from the pagination class on the Flask-RESTy context.
 
         :param object item: An object
         """
-=======
-    def set_item_response_meta(self, item):
-        super(ModelView, self).set_item_response_meta(item)
-        self.set_item_response_meta_pagination(item)
-
-    def set_item_response_meta_pagination(self, item):
->>>>>>> 289e4fff
         if not self.pagination:
             return
 
