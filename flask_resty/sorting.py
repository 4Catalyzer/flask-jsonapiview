import flask

from .exceptions import ApiError

# -----------------------------------------------------------------------------


<<<<<<< HEAD
class SortingBase(object):
    """A declarative specification of how queries originating from a
    particular :py:class:`ModelView` should be sorted. Subclasses must
    implement :py:meth:`sort_query` to provide the sorting logic.
    """
=======
class SortingBase:
>>>>>>> cecefac1
    def sort_query(self, query, view):
        """Apply sorting criteria to the provided `query`.

        :param query: The query to sort.
        :type query: :py:class:`sqlalchemy.orm.query.Query`
        :param view: The view with the model we wish to sort.
        :type view: :py:class:`ModelView`
        :return: The sorted query
        :rtype: :py:class:`sqlalchemy.orm.query.Query`
        :raises: A :py:class:`NotImplementedError` if no implementation is
            provided.
        """
        raise NotImplementedError()


# -----------------------------------------------------------------------------


class FieldSortingBase(SortingBase):
    """A sorting specification that uses the fields on a particular
    :py:class:`ModelView`'s model to implement the sorting logic. Subclasses
    must implement :py:meth:`get_request_field_orderings` to specify how the
    sorting logic is parsed from the :py:class:`flask.Request`.
    """
    def sort_query(self, query, view):
        """Apply the sorting criteria from the :py:class:`flask.Request` to the
        provided `query`.

        :param query: The query to sort.
        :type query: :py:class:`sqlalchemy.orm.query.Query`
        :param view: The view with the model we wish to sort.
        :type view: :py:class:`ModelView`
        :return: The sorted query
        :rtype: :py:class:`sqlalchemy.orm.query.Query`
        """
        field_orderings = self.get_request_field_orderings(view)
        return self.sort_query_by_fields(query, view, field_orderings)

    def sort_query_by_fields(self, query, view, field_orderings):
        """Apply the sorting criteria to the provided `query`.

        :param query: The query to sort.
        :type query: :py:class:`sqlalchemy.orm.query.Query`
        :param view: The view with the model we wish to sort.
        :type view: :py:class:`ModelView`
        :param tuple field_orderings: A collection of field_orderings. See
            :py:meth:`get_criterion`.
        :return: The sorted query
        :rtype: :py:class:`sqlalchemy.orm.query.Query`
        """
        criteria = self.get_criteria(view, field_orderings)
        return query.order_by(*criteria)

    def get_request_field_orderings(self, view):
        """Generate a tuple of field orderings from the
        :py:class:`flask.Request`.

        :param view: The view with the model containing the target fields
        :type view: :py:class:`ModelView`
        :return: A sequence of field orderings. See :py:meth:`get_criterion`.
        :rtype: tuple
        :raises: A :py:class:`NotImplementedError` if no implementation is
            provided.
        """
        raise NotImplementedError()

    def get_field_orderings(self, fields):
        """Generate a tuple of field orderings for each field formatted in
        `fields`.

        :param fields: A collection of formatted fields, see
            :py:meth:`get_field_ordering`.
        :type fields: :py:class:`collection.abc.Sequence`
        :return: A sequence of field orderings. See :py:meth:`get_criterion`.
        :rtype: tuple
        """
        return tuple(
            self.get_field_ordering(field)
            for field in fields.split(',')
        )

    def get_field_ordering(self, field):
        """Generate a field ordering based on the formatting of the `field`.

        If the `field` begins with `-`, a descending field ordering will be
        returned. Otherwise, an ascending field ordering will be returned.

        :param str field: The formatted field.
        :return: A field ordering. See :py:meth:`get_criterion`.
        :rtype: tuple
        """
        if field and field[0] == '-':
            return field[1:], False

        return field, True

    def get_criteria(self, view, field_orderings):
        """Retrieve a tuple of sorting criterion for each column specified
        in `field_orderings`.

        :param view: The view with the model we wish to sort.
        :type view: :py:class:`ModelView`
        :return field_orderings: A collection of field_orderings. See
            :py:meth:`get_criterion`.
        :rtype: tuple
        """
        return tuple(
            self.get_criterion(view, field_ordering)
            for field_ordering in field_orderings
        )

    def get_criterion(self, view, field_ordering):
        """Retrieve the sorting criterion for a column by using the
        `field_ordering` to apply the sorting logic to a particular field on
        the model attribute of the `view`.

        :param view: The view with the model we wish to sort.
        :type view: :py:class:`ModelView`
        :param field_ordering: The field ordering specification. The first
            position of the tuple represents the field_name. If the second
            position of the tuple is True, the field will be sorted in
            ascending order. If the second position of the tuple is False,
            the field will be sorted in descending order.
        :type field_ordering: A tuple (str, bool)
        :return: A column with sorting logic applied.
        :rtype: :py:class:`sqlalchemy.schema.Column`
        """
        field_name, asc = field_ordering
        column = self.get_column(view, field_name)
        return column if asc else column.desc()

    def get_column(self, view, field_name):
        """Retrieve a column by accessing the `field_name` on the model
        attribute of the `view`.

        :param view: The view with the model we wish to sort.
        :type view: :py:class:`ModelView`
        :param str field_name: The name of the column to retrieve.
        :return: The column we wish to sort.
        :rtype: :py:class:`sqlalchemy.schema.Column`
        """
        return getattr(view.model, field_name)


class FixedSorting(FieldSortingBase):
    """A sorting specification that uses the formatted `fields` to implement
    the sorting logic.

    For example, to sort queries by `name` ascending and `date` descending,
    specify the following in your :py:class:`ModelView`::

        sorting = FixedSorting('name,-date')

    :param str fields: The formatted fields.
    """
    def __init__(self, fields):
        self._field_orderings = self.get_field_orderings(fields)

    def get_request_field_orderings(self, view):
        """Ignores the request and uses the fields provided in the constructor
        to specify the field orderings.

        :param view: The view with the model we wish to sort.
        :type view: :py:class:`ModelView`
        :return field_orderings: A collection of field_orderings. See
            :py:meth:`get_criterion`.
        :rtype: tuple
        """
        return self._field_orderings


class Sorting(FieldSortingBase):
    """A sorting specification that uses the formatted `field_names` and the
    request parameter specified in `sort_arg` to implement the sorting logic.

    For example, to sort `name` and `date` based on the `sort_arg` request
    parameter, specify the following in your :py:class:`ModelView`::

        sorting = Sorting('name', 'date')

    One or both of `name` or `date` can be formatted in the `sort_arg` request
    parameter to determine the sort order.

    :param str field_names: The fields available for sorting.
    :param str default: If provided, specifies a default sort order in the
        case that the `sort_arg` is not provided in the request.
    """

    #: The request parameter from which the formatted sorting fields will be
    #: retrieved.
    sort_arg = 'sort'

    def __init__(self, *field_names, **kwargs):
        self._field_names = frozenset(field_names)
        self._default_sort = kwargs.get('default')

    def get_request_field_orderings(self, view):
        """Retrieves the field orderings from the
        :py:attr:`flask.Request.args`. If the :py:attr:`sort_arg` is not
        provided, an empty tuple will be returned.

        :param view: The view with the model we wish to sort.
        :type view: :py:class:`ModelView`
        :return field_orderings: A collection of field_orderings. See
            :py:meth:`get_criterion`.
        :rtype: tuple
        :raises: An HTTP 400 :py:class:`ApiError` if a field name is provided
            in the request that does not exist in the provided sequence of
            field_names.
        """
        sort = flask.request.args.get(self.sort_arg, self._default_sort)
        if sort is None:
            return ()

        field_orderings = self.get_field_orderings(sort)
        for field_name, _ in field_orderings:
            if field_name not in self._field_names:
                raise ApiError(400, {
                    'code': 'invalid_sort',
                    'source': {'parameter': self.sort_arg},
                })

        return field_orderings<|MERGE_RESOLUTION|>--- conflicted
+++ resolved
@@ -5,17 +5,20 @@
 # -----------------------------------------------------------------------------
 
 
-<<<<<<< HEAD
-class SortingBase(object):
-    """A declarative specification of how queries originating from a
-    particular :py:class:`ModelView` should be sorted. Subclasses must
-    implement :py:meth:`sort_query` to provide the sorting logic.
+class SortingBase:
+    """The base class for sorting components.
+
+    Sorting components control how list queries are sorted.
+
+    They also expose an API for cursor pagination components to get the sort
+    fields, which are required to build cursors.
+
+    Subclasses must implement :py:meth:`sort_query` to provide the sorting
+    logic.
     """
-=======
-class SortingBase:
->>>>>>> cecefac1
+
     def sort_query(self, query, view):
-        """Apply sorting criteria to the provided `query`.
+        """Sort the provided `query`.
 
         :param query: The query to sort.
         :type query: :py:class:`sqlalchemy.orm.query.Query`
@@ -33,43 +36,32 @@
 
 
 class FieldSortingBase(SortingBase):
-    """A sorting specification that uses the fields on a particular
-    :py:class:`ModelView`'s model to implement the sorting logic. Subclasses
-    must implement :py:meth:`get_request_field_orderings` to specify how the
-    sorting logic is parsed from the :py:class:`flask.Request`.
+    """The base class for sorting components that sort on model fields.
+
+    These sorting components work on JSON-API style sort field strings, which
+    consist of a list of comma-separated field names, optionally prepended by
+    ``-`` to indicate descending sort order.
+
+    For example, the sort field string of ``name,-date`` will sort by `name`
+    ascending and `date` descending.
+
+    Subclasses must implement :py:meth:`get_request_field_orderings` to specify
+    the actual field orderings to use.
     """
+
     def sort_query(self, query, view):
-        """Apply the sorting criteria from the :py:class:`flask.Request` to the
-        provided `query`.
-
-        :param query: The query to sort.
-        :type query: :py:class:`sqlalchemy.orm.query.Query`
-        :param view: The view with the model we wish to sort.
-        :type view: :py:class:`ModelView`
-        :return: The sorted query
-        :rtype: :py:class:`sqlalchemy.orm.query.Query`
-        """
         field_orderings = self.get_request_field_orderings(view)
         return self.sort_query_by_fields(query, view, field_orderings)
 
     def sort_query_by_fields(self, query, view, field_orderings):
-        """Apply the sorting criteria to the provided `query`.
-
-        :param query: The query to sort.
-        :type query: :py:class:`sqlalchemy.orm.query.Query`
-        :param view: The view with the model we wish to sort.
-        :type view: :py:class:`ModelView`
-        :param tuple field_orderings: A collection of field_orderings. See
-            :py:meth:`get_criterion`.
-        :return: The sorted query
-        :rtype: :py:class:`sqlalchemy.orm.query.Query`
-        """
         criteria = self.get_criteria(view, field_orderings)
         return query.order_by(*criteria)
 
     def get_request_field_orderings(self, view):
-        """Generate a tuple of field orderings from the
-        :py:class:`flask.Request`.
+        """Get the field orderings to use for the current request.
+
+        These should be created from a sort field string with
+        `get_field_orderings` below.
 
         :param view: The view with the model containing the target fields
         :type view: :py:class:`ModelView`
@@ -81,12 +73,12 @@
         raise NotImplementedError()
 
     def get_field_orderings(self, fields):
-        """Generate a tuple of field orderings for each field formatted in
-        `fields`.
+        """Given a sort field string, build the field orderings.
 
-        :param fields: A collection of formatted fields, see
-            :py:meth:`get_field_ordering`.
-        :type fields: :py:class:`collection.abc.Sequence`
+        These field orders can then be used with `get_request_field_orderings`
+        above. See the class documentation for details on sort field strings.
+
+        :param str fields: The sort field string.
         :return: A sequence of field orderings. See :py:meth:`get_criterion`.
         :rtype: tuple
         """
@@ -96,134 +88,72 @@
         )
 
     def get_field_ordering(self, field):
-        """Generate a field ordering based on the formatting of the `field`.
-
-        If the `field` begins with `-`, a descending field ordering will be
-        returned. Otherwise, an ascending field ordering will be returned.
-
-        :param str field: The formatted field.
-        :return: A field ordering. See :py:meth:`get_criterion`.
-        :rtype: tuple
-        """
         if field and field[0] == '-':
             return field[1:], False
 
         return field, True
 
     def get_criteria(self, view, field_orderings):
-        """Retrieve a tuple of sorting criterion for each column specified
-        in `field_orderings`.
-
-        :param view: The view with the model we wish to sort.
-        :type view: :py:class:`ModelView`
-        :return field_orderings: A collection of field_orderings. See
-            :py:meth:`get_criterion`.
-        :rtype: tuple
-        """
         return tuple(
             self.get_criterion(view, field_ordering)
             for field_ordering in field_orderings
         )
 
     def get_criterion(self, view, field_ordering):
-        """Retrieve the sorting criterion for a column by using the
-        `field_ordering` to apply the sorting logic to a particular field on
-        the model attribute of the `view`.
-
-        :param view: The view with the model we wish to sort.
-        :type view: :py:class:`ModelView`
-        :param field_ordering: The field ordering specification. The first
-            position of the tuple represents the field_name. If the second
-            position of the tuple is True, the field will be sorted in
-            ascending order. If the second position of the tuple is False,
-            the field will be sorted in descending order.
-        :type field_ordering: A tuple (str, bool)
-        :return: A column with sorting logic applied.
-        :rtype: :py:class:`sqlalchemy.schema.Column`
-        """
         field_name, asc = field_ordering
         column = self.get_column(view, field_name)
         return column if asc else column.desc()
 
     def get_column(self, view, field_name):
-        """Retrieve a column by accessing the `field_name` on the model
-        attribute of the `view`.
-
-        :param view: The view with the model we wish to sort.
-        :type view: :py:class:`ModelView`
-        :param str field_name: The name of the column to retrieve.
-        :return: The column we wish to sort.
-        :rtype: :py:class:`sqlalchemy.schema.Column`
-        """
         return getattr(view.model, field_name)
 
 
 class FixedSorting(FieldSortingBase):
-    """A sorting specification that uses the formatted `fields` to implement
-    the sorting logic.
+    """A sorting component that applies a fixed sort order.
 
     For example, to sort queries by `name` ascending and `date` descending,
-    specify the following in your :py:class:`ModelView`::
+    specify the following in your view::
 
         sorting = FixedSorting('name,-date')
 
     :param str fields: The formatted fields.
     """
+
     def __init__(self, fields):
         self._field_orderings = self.get_field_orderings(fields)
 
     def get_request_field_orderings(self, view):
-        """Ignores the request and uses the fields provided in the constructor
-        to specify the field orderings.
-
-        :param view: The view with the model we wish to sort.
-        :type view: :py:class:`ModelView`
-        :return field_orderings: A collection of field_orderings. See
-            :py:meth:`get_criterion`.
-        :rtype: tuple
-        """
         return self._field_orderings
 
 
 class Sorting(FieldSortingBase):
-    """A sorting specification that uses the formatted `field_names` and the
-    request parameter specified in `sort_arg` to implement the sorting logic.
+    """A sorting component that allows the user to specify sort fields.
 
-    For example, to sort `name` and `date` based on the `sort_arg` request
-    parameter, specify the following in your :py:class:`ModelView`::
+    For example, to allow users to sort by `name` and/or `date`, specify the
+    following in your view::
 
         sorting = Sorting('name', 'date')
 
     One or both of `name` or `date` can be formatted in the `sort_arg` request
-    parameter to determine the sort order.
+    parameter to determine the sort order. For example, users can sort requests
+    by `name` ascending and `date` descending by making a ``GET`` request to::
+
+        /api/widgets?sort=name,-date
 
     :param str field_names: The fields available for sorting.
-    :param str default: If provided, specifies a default sort order in the
-        case that the `sort_arg` is not provided in the request.
+    :param str default: If provided, specifies a default sort order when the
+        request does not specify an explicit sort order.
     """
 
     #: The request parameter from which the formatted sorting fields will be
     #: retrieved.
     sort_arg = 'sort'
 
-    def __init__(self, *field_names, **kwargs):
+    def __init__(self, *field_names, default=None):
         self._field_names = frozenset(field_names)
-        self._default_sort = kwargs.get('default')
+        self._default_sort = default
 
     def get_request_field_orderings(self, view):
-        """Retrieves the field orderings from the
-        :py:attr:`flask.Request.args`. If the :py:attr:`sort_arg` is not
-        provided, an empty tuple will be returned.
-
-        :param view: The view with the model we wish to sort.
-        :type view: :py:class:`ModelView`
-        :return field_orderings: A collection of field_orderings. See
-            :py:meth:`get_criterion`.
-        :rtype: tuple
-        :raises: An HTTP 400 :py:class:`ApiError` if a field name is provided
-            in the request that does not exist in the provided sequence of
-            field_names.
-        """
         sort = flask.request.args.get(self.sort_arg, self._default_sort)
         if sort is None:
             return ()
